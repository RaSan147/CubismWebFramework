--- conflicted
+++ resolved
@@ -63,21 +63,14 @@
 
     let motionQueueEntry: CubismMotionQueueEntry = null;
 
-<<<<<<< HEAD
     // 既にモーションがあれば終了フラグを立てる
     for (let i = 0; i < this._motions.length; ++i) {
       motionQueueEntry = this._motions[i];
       if (motionQueueEntry == null) {
         continue;
-=======
-        motionQueueEntry.setFadeOut(motionQueueEntry._motion.getFadeOutTime()); // フェードアウト設定
->>>>>>> bd2872a5
-      }
-
-      motionQueueEntry.startFadeout(
-        motionQueueEntry._motion.getFadeOutTime(),
-        userTimeSeconds,
-      ); // フェードアウトを開始し終了する
+      }
+
+      motionQueueEntry.setFadeOut(motionQueueEntry._motion.getFadeOutTime()); // フェードアウト設定
     }
 
     motionQueueEntry = new CubismMotionQueueEntry(); // 終了時に破棄する
@@ -242,78 +235,30 @@
       motion.updateParameters(model, motionQueueEntry, userTimeSeconds);
       updated = true;
 
-<<<<<<< HEAD
       // ------ ユーザトリガーイベントを検査する ----
       const firedList: string[] = motion.getFiredEvent(
-        motionQueueEntry.getLastCheckEventTime() -
+        motionQueueEntry.getLastCheckEventSeconds() -
         motionQueueEntry.getStartTime(),
         userTimeSeconds - motionQueueEntry.getStartTime(),
       );
 
       for (let i = 0; i < firedList.length; ++i) {
         this._eventCallBack(this, firedList[i], this._eventCustomData);
-=======
-      ) {
-        let motionQueueEntry: CubismMotionQueueEntry = ite.ptr();
-
-        if (motionQueueEntry == null) {
-          ite = this._motions.erase(ite); // 削除
-          continue;
-        }
-
-        const motion: ACubismMotion = motionQueueEntry._motion;
-
-        if (motion == null) {
-          motionQueueEntry.release();
-          motionQueueEntry = void 0;
-          motionQueueEntry = null;
-          ite = this._motions.erase(ite); // 削除
-
-          continue;
-        }
-
-        // ------ 値を反映する ------
-        motion.updateParameters(model, motionQueueEntry, userTimeSeconds);
-        updated = true;
-
-        // ------ ユーザトリガーイベントを検査する ----
-        const firedList: csmVector<csmString> = motion.getFiredEvent(
-          motionQueueEntry.getLastCheckEventSeconds() -
-            motionQueueEntry.getStartTime(),
-          userTimeSeconds - motionQueueEntry.getStartTime()
-        );
-
-        for (let i = 0; i < firedList.getSize(); ++i) {
-          this._eventCallBack(this, firedList.at(i), this._eventCustomData);
-        }
-
-        motionQueueEntry.setLastCheckEventSeconds(userTimeSeconds);
-
-        // ------ 終了済みの処理があれば削除する ------
-        if (motionQueueEntry.isFinished()) {
-          motionQueueEntry.release();
-          motionQueueEntry = void 0;
-          motionQueueEntry = null;
-          ite = this._motions.erase(ite); // 削除
-        } else {
-          if (motionQueueEntry.isTriggeredFadeOut()) {
-            motionQueueEntry.startFadeOut(
-              motionQueueEntry.getFadeOutSeconds(),
-              userTimeSeconds
-            );
-          }
-          ite.preIncrement();
-        }
->>>>>>> bd2872a5
-      }
-
-      motionQueueEntry.setLastCheckEventTime(userTimeSeconds);
+      }
+
+      motionQueueEntry.setLastCheckEventSeconds(userTimeSeconds);
 
       // ------ 終了済みの処理があれば削除する ------
       if (motionQueueEntry.isFinished()) {
         motionQueueEntry.release();
         this._motions.splice(i, 1); // 削除
       } else {
+        if (motionQueueEntry.isTriggeredFadeOut()) {
+          motionQueueEntry.startFadeOut(
+            motionQueueEntry.getFadeOutSeconds(),
+            userTimeSeconds
+          );
+        }
         i++;
       }
     }
